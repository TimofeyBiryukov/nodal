{
  "name": "nodal",
<<<<<<< HEAD
  "version": "0.15.0-rc5",
=======
  "version": "0.14.7",
>>>>>>> f08adc0a
  "description": "An API Server and Framework for node.js",
  "keywords": [
    "framework",
    "api",
    "application",
    "branding",
    "server",
    "modular",
    "nodal"
  ],
  "author": "Keith Horwood",
  "main": "core/module.js",
  "dependencies": {
    "api-res": "~0.0.4",
    "async": "~1.5.2",
    "cmnd": "~0.1.0",
    "colors": "~1.1.0",
    "cross-spawn-async": "~2.1.6",
    "deep-equal": "~1.0.1",
    "dot": "~1.0.3",
    "dotenv": "^2.0.0",
    "fs-extra": "~0.26.4",
    "fxn": "~0.0.7",
    "i": "~0.3.4",
    "inquirer": "~0.11.3",
    "mime-types": "~2.1.9",
    "pg": "~4.5.5"
  },
  "devDependencies": {
    "chai": "~3.5.0",
    "mocha": "~2.4.5"
  },
  "scripts": {
    "test": "mocha ./test/runner.js",
    "docs": "documentation build core/module.js -o docs -f html"
  },
  "repository": {
    "type": "git",
    "url": "https://github.com/keithwhor/nodal.git"
  },
  "license": "MIT",
  "bugs": {
    "url": "https://github.com/keithwhor/nodal/issues"
  },
  "homepage": "https://github.com/keithwhor/nodal",
  "bin": {
    "nodal": "cli/bin.js"
  }
}<|MERGE_RESOLUTION|>--- conflicted
+++ resolved
@@ -1,10 +1,6 @@
 {
   "name": "nodal",
-<<<<<<< HEAD
-  "version": "0.15.0-rc5",
-=======
-  "version": "0.14.7",
->>>>>>> f08adc0a
+  "version": "0.15.0-rc6",
   "description": "An API Server and Framework for node.js",
   "keywords": [
     "framework",
