#!/usr/bin/env node

"use strict";

(function() {
  const colors = require('colors/safe');
  const fs = require('fs');
  const path = require('path');

  let command = process.argv.slice(2, 3).pop();

  command = command ? command : '_base_';
  
  // Make sure we are in a project directory
  if ((command !== 'new') && (command !== 'help') && (!fs.existsSync(process.cwd() + '/.nodal'))) {
    console.error(colors.red.bold('Error: ') + 'No Nodal project found here. Use `nodal new` to initialize a project.');
    console.error(colors.green('Help: ') + 'Type `nodal help` to get more information about what Nodal can do for you.');
    process.exit(1);
  }

  /// Improve ///
  let args = [];
  let flags = {};

  process.argv.slice(3).forEach(function(v) {
    let values = v.split(':');
    if (v.substr(0, 2) === '--') {
      values[0] = values[0].substr(2);
      flags[values[0]] = values[1];
    } else {
      args.push(values);
    }
  });
  /// ------ ///
  
  // A Map that stores all commands
  let commandMap = new Map();

  // Command Definition
  class Command {
    constructor(cmd, options, fn, def, prefix) {
      this._cmd = cmd;
      this._name = cmd.split(' ')[0];
      this._prefix = prefix;
      this._options = options || {};
      this._ext = (this._options.ext || []);
      this._ext.unshift(cmd.split(' ').splice(1).join(' '));
      this._def = def;
      this._fn = fn;
      commandMap.set(this.full(), this);
    }
    
    full() {
      return ((this._prefix)?(this._prefix + ':'):'') + this._cmd;
    }
    
    ext(n) {
      return this._ext[n || 0];
    }
    
    extLength() {
      return this._ext.length;
    }
    
    isHidden() {
      return (this._options.hidden === true);
    }
    
    getDefinition() {
      return this._def;
    }

    exec(args, flags, callback) {
<<<<<<< HEAD
      if(typeof this._fn !== 'function') return callback(new Error("Method not implemented yet."));
=======
      if(typeof this._fn !== 'function') callback(new Error("Method not implemented yet."));
>>>>>>> 599fec3c
      this._fn(args, flags, callback);
    }
  }
  
  /**
   * @todo Implement order of Commands for display purposes
   * @todo Order requires a sort implement a sort or use v8's Array#Sort
   */
  
  // Internally implemented commands (require access to Set) //
  // Define `nodal help` command
  new Command("help", null, (args, flags, callback) => {
    let repeatChar = (char, r) => {
      // Repeats a character to create a string
      // Useful for logging
      var str = '';
      for (var i = 0; i < Math.ceil(r); i++) str += char;
      return str;
    };
    
    console.log('');
    console.log(' Nodal commands');
    console.log('');

    let highPad = 0;
    // Find the longest length (deep search to include ext)
    commandMap.forEach((command) => {
      if(command.full().length > highPad) highPad = command.full().length;
      // Start at 1 to skip above
      for(let i = 1; i < command.extLength(); i++) {
        if(command.ext(i).length > highPad) highPad = command.ext(i).split('#')[0].length + command.full().split(' ')[0].length;
      }
    });
    commandMap.forEach((command) => {
      // If command is hidden continue (return in case of forEach)
      if(command.isHidden()) return;
      // Extract base command (e.g. `g:model`)
      let fullCommand = command.full();
      let padding = '';
      // Add padding to the end
      if(fullCommand.length < highPad) padding = repeatChar(' ', highPad - fullCommand.length);

      // Parse Command to colorize
      let splitCommand = fullCommand.split(' ');
      let baseCommand = splitCommand.shift();
      let tags = splitCommand.join(' ');
      let definition = command.getDefinition();

      console.log(colors.yellow.bold(' nodal ' + baseCommand.toLowerCase()), (tags)?colors.gray(tags):'', padding, '\t' + definition);

      // SubCommand we start at 1 to skip the original (printed above)
      for(let i = 1; i < command.extLength(); i++) {
        let localDef = command.ext(i).split('#');
        let localCommand = localDef.shift();
        let localPad = repeatChar(' ', (highPad - baseCommand.length - localCommand.length));
        console.log(colors.yellow.bold(' nodal ' + baseCommand.toLowerCase()), colors.gray(localCommand.toLowerCase()), localPad, '\t' + localDef.join(''));
      }
      
      // Line under
      console.log(colors.gray(repeatChar('-', highPad + 7)));
    });
    
    callback();
  }, "Help and information on all Nodal CLI commands");
  
  // Recursive Importer
  let commandDir = path.resolve(__dirname, 'commands');
  let commandFiles = fs.readdirSync(commandDir);

  for(let i = 0; i < commandFiles.length; i++) {
    /**
     * @todo Add check for stats here (just to double check it exists)
     * @todo Add check if file ext is .js
    */
    // Require command file & pass Command class to it
    require(path.resolve(commandDir, commandFiles[i]))(Command);
  }
  
  // Check if our constructed Map has the command
  if(commandMap.has(command)) {
    commandMap.get(command).exec(args, flags, function(error) {
      if(error) {
        console.error(colors.red.bold('Error: ') + error.message);
        // Append help to all errors
        console.log(colors.green('Help: ') + 'Type `nodal help` to get more information about what Nodal can do for you.');
      }
      process.exit((error)?1:0);
    });
  }else{
    console.error(colors.red.bold('Error: ') + 'Command "' + command + '" not found');
    console.log(colors.green('Help: ') + 'Type `nodal help` to get more information about what Nodal can do for you.');
  }
})();<|MERGE_RESOLUTION|>--- conflicted
+++ resolved
@@ -71,11 +71,7 @@
     }
 
     exec(args, flags, callback) {
-<<<<<<< HEAD
-      if(typeof this._fn !== 'function') return callback(new Error("Method not implemented yet."));
-=======
       if(typeof this._fn !== 'function') callback(new Error("Method not implemented yet."));
->>>>>>> 599fec3c
       this._fn(args, flags, callback);
     }
   }
