--- conflicted
+++ resolved
@@ -2,158 +2,7 @@
 
   'use strict';
 
-<<<<<<< HEAD
   const fxn = require('fxn');
-=======
-  const API = require('./api.js');
-  const ExecutionQueue = require('./execution_queue.js');
-
-  class Controller {
-
-    constructor(path, method, requestHeaders, params, responder) {
-
-      this._path = path || '';
-      this._method = method || '';
-      this._requestHeaders = requestHeaders || {};
-
-      this._headers = {};
-      this._status = 200;
-
-      this._responder = responder || (() => {});
-
-      this._securityPolicies = {};
-
-      this.params = params || {};
-
-      this.middleware = new ExecutionQueue();
-      this.renderware = new ExecutionQueue();
-
-    }
-
-    convertMethod(method, id) {
-
-      let acceptMethods = {
-        'GET': ['index', 'show'],
-        'PUT': ['put', 'update'],
-        'POST': ['create', 'post'],
-        'DELETE': ['del', 'destroy'],
-        'OPTIONS': ['options', 'options']
-      };
-
-      let hasId = !!id;
-
-      method = method in acceptMethods ? method : 'GET';
-      method = acceptMethods[method][hasId | 0];
-
-      return method;
-
-    }
-
-    run() {
-
-      this.before();
-
-      this.middleware.exec(this, (err) => {
-
-        if (err) {
-          return this.error(err.message);
-        }
-
-        this[this.convertMethod(this._method, this.params.id)]();
-
-      });
-
-    }
-
-    /**
-    * Intended to be overwritten when inherited. Run before middleware.
-    *   Controller-specific middleware and renderware here
-    */
-    before() {}
-
-    /**
-    * Intended to be overwritten when inherited. Run after renderware.
-    */
-    after() {}
-
-    /**
-    * Method called when a route is hit with a GET request, if not first intercepted by custom Controller#index or Controller#show methods. Intended to be overwritten when inherited.
-    */
-    get() {
-      this.notImplemented();
-    }
-
-    /**
-    * Method called when a route is hit with a PUT request, if not first intercepted by custom Controller#update method. Intended to be overwritten when inherited.
-    */
-    put() {
-      this.notImplemented();
-    }
-
-    /**
-    * Method called when a route is hit with a POST request, if not first intercepted by custom Controller#create method. Intended to be overwritten when inherited.
-    */
-    post() {
-      this.notImplemented();
-    }
-
-    /**
-    * Method called when a route is hit with a DELETE request, if not first intercepted by custom Controller#destroy method. Intended to be overwritten when inherited.
-    */
-    del() {
-      this.notImplemented();
-    }
-
-    /**
-    * Method called when a route is hit with an OPTIONS request. Typically unused, exists for CORS purposes.
-    */
-    options() {
-      this.status(200);
-      this.render();
-    }
-
-    index() { this.get(); }
-    show() { this.get(); }
-    update() { this.put(); }
-    create() { this.post(); }
-    destroy() { this.del(); }
-
-    /**
-    * Set HTTP headers to be used by the outgoing http.ServerResponse
-    * @param {Object} object Object containing key-value pairs for HTTP headers
-    * @return {Object} The headers object created
-    */
-    setHeaders(object) {
-      return (this._headers = Object.keys(object).reduce((o, key) => {
-        key = key.split('-').map(function(v) {
-          return v[0].toUpperCase() + v.substr(1).toLowerCase();
-        }).join('-');
-        o[key.toLowerCase()] = object[key];
-        return o;
-      }, {}));
-    }
-
-    /**
-    * Uppercase all words in header key.
-    * @param {String} key
-    * @return {String}
-    */
-    _parseHeaderKey(key){
-      key = key.split('-').map(function(v) {
-        return v[0].toUpperCase() + v.substr(1).toLowerCase();
-      }).join('-');
-
-      return key;
-    }
-
-    /**
-    * Set a specific response header
-    * @param {String} key
-    * @param {String} value
-    */
-    setHeader(key, value) {
->>>>>>> 04309c32
-
   const API = require('./api.js');
 
   class Controller extends fxn.Controller {
